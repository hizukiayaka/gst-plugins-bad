--- conflicted
+++ resolved
@@ -531,7 +531,7 @@
   CloseHandle (shared.hidden_window_created_signal);
 
   if (!shared.d3ddev)
-     goto failed;
+    goto failed;
 
   GST_DEBUG ("Successfully created Direct3D hidden window, handle: %p",
       shared.hidden_window_handle);
@@ -1371,7 +1371,7 @@
   switch (transition) {
     case GST_STATE_CHANGE_NULL_TO_READY:
       if (!gst_d3dvideosink_initialize_direct3d (sink))
-        return GST_STATE_CHANGE_FAILURE; 
+        return GST_STATE_CHANGE_FAILURE;
       break;
     case GST_STATE_CHANGE_READY_TO_PAUSED:
       break;
@@ -1744,11 +1744,7 @@
 #if 0
 wrong_state:
   GST_D3DVIDEOSINK_SWAP_CHAIN_UNLOCK (sink);
-<<<<<<< HEAD
-  GST_D3DVIDEOSINK_SHARED_D3D_DEV_UNLOCK return GST_FLOW_FLUSHING;
-=======
-  return GST_FLOW_WRONG_STATE;
->>>>>>> 1cbd755a
+  return GST_FLOW_FLUSHING;
 /*unexpected:*/
 /*  GST_D3DVIDEOSINK_SWAP_CHAIN_UNLOCK(sink); */
 /*      */
