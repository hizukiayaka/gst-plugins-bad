--- conflicted
+++ resolved
@@ -268,12 +268,8 @@
 {
   GstElementClass *element_class = GST_ELEMENT_CLASS (klass);
 
-<<<<<<< HEAD
   gst_element_class_add_pad_template (element_class,
       gst_static_pad_template_get (&sink_template));
-=======
-  gst_element_class_add_static_pad_template (element_class, &sink_template);
->>>>>>> d84d9894
 
   gst_element_class_set_details_simple (element_class, "Direct3D video sink",
       "Sink/Video",
@@ -535,12 +531,6 @@
 
   CloseHandle (shared.hidden_window_created_signal);
 
-<<<<<<< HEAD
-  if (!shared.d3ddev)
-    goto failed;
-
-=======
->>>>>>> d84d9894
   GST_DEBUG ("Successfully created Direct3D hidden window, handle: %p",
       shared.hidden_window_handle);
 
