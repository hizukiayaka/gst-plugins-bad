--- conflicted
+++ resolved
@@ -222,18 +222,12 @@
 {
   GstElementClass *element_class = GST_ELEMENT_CLASS (klass);
 
-<<<<<<< HEAD
   gst_element_class_add_pad_template (element_class,
       gst_static_pad_template_get (&sink_template));
   gst_element_class_add_pad_template (element_class,
       gst_static_pad_template_get (&src_template));
   gst_element_class_add_pad_template (element_class,
       gst_static_pad_template_get (&program_template));
-=======
-  gst_element_class_add_static_pad_template (element_class, &sink_template);
-  gst_element_class_add_static_pad_template (element_class, &src_template);
-  gst_element_class_add_static_pad_template (element_class, &program_template);
->>>>>>> d84d9894
 
   gst_element_class_set_details_simple (element_class,
       "MPEG transport stream parser", "Codec/Parser",
